use std::net::SocketAddr;
use std::path::PathBuf;
use std::time::Duration;

use clap::Parser;

<<<<<<< HEAD
#[derive(Clone, Parser)]
=======
use crate::codec::{CodecOptions, RateLimit};

#[derive(Parser, Clone)]
>>>>>>> 98d8c66e
pub struct Opts {
    /// The host to bind to
    #[clap(long, default_value = "0.0.0.0:1337", alias = "bind")]
    pub host: SocketAddr,

    /// Canvas width (def: screen width)
    #[clap(short, long, value_name = "PIXELS")]
    pub width: Option<usize>,

    /// Canvas heigth (def: screen height)
    #[clap(short, long, value_name = "PIXELS")]
    pub height: Option<usize>,

    /// Do not render the canvas
    #[clap(long)]
    pub no_render: bool,

    /// Render in fullscreen
    #[clap(short, long)]
    pub fullscreen: bool,

    /// The file to use for persistent stats
    #[clap(long, alias = "file", value_name = "FILE")]
    pub stats_file: Option<PathBuf>,

    /// How often to save persistent stats
    #[clap(long, value_name = "SECONDS", alias = "stats-save-interval")]
    stats_file_interval: Option<u64>,

    /// Reporting interval of stats on screen
    #[clap(long, value_name = "SECONDS", alias = "stats-screen-interval")]
    stats_screen: Option<u64>,

    /// Reporting interval of stats to stdout
    #[clap(
        long,
        alias = "stats-console",
        alias = "stats-terminal",
        alias = "stats-stdout-interval"
    )]
    stats_stdout: Option<u64>,

    /// Screen stats font size in pixels
    #[clap(long, value_name = "PX", default_value = "20", alias = "font-size")]
    pub stats_font_size: u8,

    /// Screen stats padding
    #[clap(long, value_name = "PX", default_value = "12", alias = "padding")]
    pub stats_padding: i32,

    /// Screen stats offset
    #[clap(long, value_name = "XxY", default_value = "10x10", alias = "offset")]
    stats_offset: String,

    /// Screen stats column spacing
    #[clap(long, alias = "stats-column-spacing", default_value = "20")]
    pub stats_col_spacing: i32,

    /// The directory under which to save images.
    #[clap(long, short)]
    pub save_dir: Option<PathBuf>,

    /// The interval at which to save the current frame, in seconds
    ///
    /// This value is only relevant if --save-dir is specified
    #[clap(long, default_value = "60")]
    pub save_interval: u64,

<<<<<<< HEAD
    /// Enable the COMPRESS command
    ///
    /// This allows clients to send the COMPRESS command, allowing
    /// them to send their data as ZSTD frames instead of being
    /// uncompressed. Note that there's nothing that limits the
    /// size of the decompressed data sent by a client.
    #[clap(long)]
    pub compression: bool,

    /// Enable the PXB and PNB commands
    ///
    /// This allows clients to send the binary PXB (for a single pixel)
    /// and PNB (for N pixels at a time) commands
=======
    /// The maximum bandwidth at which a single client is
    /// allowed to send data to the server, in bits per second. Default is unlimited.
    #[clap(long)]
    pub bw_limit: Option<usize>,

    /// Enable binary commands
>>>>>>> 98d8c66e
    #[clap(long)]
    pub binary: bool,
}

macro_rules! map_duration {
    ($val: expr) => {
        $val.map(|d| Duration::from_secs(d))
    };
}

impl Opts {
    /// Get the canvas size.
    pub fn size(&self) -> (usize, usize) {
        // TODO: use the current screen size as default here
        (self.width.unwrap_or(800), self.height.unwrap_or(600))
    }

    /// Get the stats save interval
    pub fn stats_save_interval(&self) -> Option<Duration> {
        map_duration!(self.stats_file_interval)
    }

    /// Get the stats screen interval
    pub fn stats_screen_interval(&self) -> Option<Duration> {
        map_duration!(self.stats_screen)
    }

    /// Get the stats stdout interval
    pub fn stats_stdout_interval(&self) -> Option<Duration> {
        map_duration!(self.stats_stdout)
    }

    /// Get the stats screen offset
    pub fn stats_offset(&self) -> (u32, u32) {
        let lower_case = self.stats_offset.to_lowercase();
        let mut parts = lower_case.split("x");

        if parts.clone().count() != 2 {
            panic!("Invalid stats offset");
        }

        (
            parts
                .next()
                .unwrap()
                .parse()
                .expect("Invalid X offset for stats"),
            parts
                .next()
                .unwrap()
                .parse()
                .expect("Invalid Y offset for stats"),
        )
    }
}

<<<<<<< HEAD
#[derive(Clone, Copy)]

pub struct ServerOptions {
    pub binary_command_support: bool,
    pub compression_support: bool,
}

impl From<Opts> for ServerOptions {
    fn from(opts: Opts) -> Self {
        Self {
            binary_command_support: opts.binary,
            compression_support: opts.compression,
        }
    }
}

impl Default for ServerOptions {
    fn default() -> Self {
        Self {
            binary_command_support: false,
            compression_support: false,
=======
impl From<Opts> for CodecOptions {
    fn from(opts: Opts) -> Self {
        CodecOptions {
            rate_limit: opts
                .bw_limit
                .map(|bps| RateLimit::BitsPerSecond { limit: bps }),
            allow_binary_cmd: opts.binary,
>>>>>>> 98d8c66e
        }
    }
}<|MERGE_RESOLUTION|>--- conflicted
+++ resolved
@@ -4,13 +4,9 @@
 
 use clap::Parser;
 
-<<<<<<< HEAD
-#[derive(Clone, Parser)]
-=======
 use crate::codec::{CodecOptions, RateLimit};
 
 #[derive(Parser, Clone)]
->>>>>>> 98d8c66e
 pub struct Opts {
     /// The host to bind to
     #[clap(long, default_value = "0.0.0.0:1337", alias = "bind")]
@@ -79,7 +75,18 @@
     #[clap(long, default_value = "60")]
     pub save_interval: u64,
 
-<<<<<<< HEAD
+    /// The maximum bandwidth at which a single client is
+    /// allowed to send data to the server, in bits per second. Default is unlimited.
+    #[clap(long)]
+    pub bw_limit: Option<usize>,
+
+    /// Enable the PXB and PNB commands
+    ///
+    /// This allows clients to send the binary PXB (for a single pixel)
+    /// and PNB (for N pixels at a time) commands>>>>>>> ratelimit
+    #[clap(long)]
+    pub binary: bool,
+
     /// Enable the COMPRESS command
     ///
     /// This allows clients to send the COMPRESS command, allowing
@@ -88,21 +95,6 @@
     /// size of the decompressed data sent by a client.
     #[clap(long)]
     pub compression: bool,
-
-    /// Enable the PXB and PNB commands
-    ///
-    /// This allows clients to send the binary PXB (for a single pixel)
-    /// and PNB (for N pixels at a time) commands
-=======
-    /// The maximum bandwidth at which a single client is
-    /// allowed to send data to the server, in bits per second. Default is unlimited.
-    #[clap(long)]
-    pub bw_limit: Option<usize>,
-
-    /// Enable binary commands
->>>>>>> 98d8c66e
-    #[clap(long)]
-    pub binary: bool,
 }
 
 macro_rules! map_duration {
@@ -156,30 +148,6 @@
         )
     }
 }
-
-<<<<<<< HEAD
-#[derive(Clone, Copy)]
-
-pub struct ServerOptions {
-    pub binary_command_support: bool,
-    pub compression_support: bool,
-}
-
-impl From<Opts> for ServerOptions {
-    fn from(opts: Opts) -> Self {
-        Self {
-            binary_command_support: opts.binary,
-            compression_support: opts.compression,
-        }
-    }
-}
-
-impl Default for ServerOptions {
-    fn default() -> Self {
-        Self {
-            binary_command_support: false,
-            compression_support: false,
-=======
 impl From<Opts> for CodecOptions {
     fn from(opts: Opts) -> Self {
         CodecOptions {
@@ -187,7 +155,7 @@
                 .bw_limit
                 .map(|bps| RateLimit::BitsPerSecond { limit: bps }),
             allow_binary_cmd: opts.binary,
->>>>>>> 98d8c66e
+            allow_compression: opts.compression,
         }
     }
 }