--- conflicted
+++ resolved
@@ -15,7 +15,6 @@
     time::{Duration, SystemTime},
 };
 
-use arg_handler::ServerOptions;
 use clap::StructOpt;
 use pixelpwnr_render::{Pixmap, Renderer};
 use tokio::net::{TcpListener, TcpStream};
@@ -61,8 +60,6 @@
             Duration::from_secs(arg_handler.save_interval),
         ));
     }
-
-    let server_opts = arg_handler.clone().into();
 
     let net_running = Arc::new(AtomicBool::new(true));
 
@@ -82,11 +79,7 @@
     let opts = arg_handler.clone().into();
     let tokio_runtime = std::thread::spawn(move || {
         runtime.block_on(async move {
-<<<<<<< HEAD
-            listen(listener, net_pixmap, net_stats, server_opts).await;
-=======
             listen(listener, net_pixmap, net_stats, opts).await;
->>>>>>> 98d8c66e
             net_running_2.store(false, Ordering::Relaxed);
         })
     });
@@ -102,11 +95,7 @@
     listener: std::net::TcpListener,
     pixmap: Arc<Pixmap>,
     stats: Arc<Stats>,
-<<<<<<< HEAD
-    server_opts: ServerOptions,
-=======
     opts: CodecOptions,
->>>>>>> 98d8c66e
 ) {
     let listener = TcpListener::from_std(listener).unwrap();
 
@@ -119,11 +108,7 @@
             println!("Failed to accept a connection");
             continue;
         };
-<<<<<<< HEAD
-        handle_socket(socket, pixmap_worker, stats_worker, server_opts);
-=======
         handle_socket(socket, pixmap_worker, stats_worker, opts);
->>>>>>> 98d8c66e
     }
 }
 
@@ -161,11 +146,7 @@
     mut socket: TcpStream,
     pixmap: Arc<Pixmap>,
     stats: Arc<Stats>,
-<<<<<<< HEAD
-    server_opts: ServerOptions,
-=======
     opts: CodecOptions,
->>>>>>> 98d8c66e
 ) {
     // A client connected, ensure we're able to get it's address
     let addr = socket.peer_addr().expect("failed to get remote address");
@@ -184,11 +165,7 @@
 
         // Wrap the socket with the Lines codec,
         // to interact with lines instead of raw bytes
-<<<<<<< HEAD
-        let mut lines_val = Lines::new(socket, stats.clone(), pixmap, server_opts);
-=======
         let mut lines_val = Lines::new(socket, stats.clone(), pixmap, opts);
->>>>>>> 98d8c66e
         let lines = Pin::new(&mut lines_val);
 
         let result = lines.await;
