use atoi::atoi;
use bytes::Bytes;
use pixelpwnr_render::{Color, Pixmap, PixmapErr};

<<<<<<< HEAD
use crate::arg_handler::ServerOptions;
=======
use crate::codec::CodecOptions;
>>>>>>> 98d8c66e

/// A set of pixel commands a client might send.
///
/// These commands may then be invoked on the pixel map state.
/// A command might get or set the color of a pixel, or it
/// might request help.
#[derive(Clone, Copy, Debug)]
pub enum Cmd {
    /// Get the color of a pixel.
    ///
    /// The `x` and `y` coordinate.
    GetPixel(usize, usize),

    /// Set a pixel color.
    ///
    /// The `x` and `y` coordinate, with a `color`.
    SetPixel(usize, usize, Color),

    /// Request the size of the screen.
    Size,

    /// Request help.
    Help,

    /// Quit, break the connection.
    Quit,

    /// Do nothing, just continue.
    /// This is returned when an empty command was received.
    None,
}

impl Cmd {
    /// Decode the command to run, from the given input bytes.
    pub fn decode_line<'a>(input_bytes: Bytes) -> Result<Self, String> {
        // Iterate over input parts
        let mut input = input_bytes
            .split(|b| b == &b' ')
            .filter(|part| !part.is_empty());

        // Decode the command
        match input.next() {
            Some(cmd) => match cmd {
                // Pixel command
                b"PX" => {
                    // Get and parse coordinates
                    let (x, y) = (
                        atoi(input.next().ok_or("missing x coordinate")?)
                            .ok_or("invalid x coordinate")?,
                        atoi(input.next().ok_or("missing y coordinate")?)
                            .ok_or("invalid y coordinate")?,
                    );

                    // Get the color part, determine whether this is a get/set
                    // command
                    match input.next() {
                        // Color part found, set the pixel command
                        Some(color) => {
                            let color = Color::from_hex_raw(&color)
                                .map_err(|_| format!("invalid color value, {:X?}", color))?;
                            Ok(Cmd::SetPixel(x, y, color))
                        }

                        // No color part found, get the pixel color
                        None => Ok(Cmd::GetPixel(x, y)),
                    }
                }

                // Basic commands
                b"SIZE" => Ok(Cmd::Size),
                b"HELP" => Ok(Cmd::Help),
                b"QUIT" => Ok(Cmd::Quit),
                b"" => Ok(Cmd::None),
                // Unknown command
                _ => Err(format!(
                    "unknown command, use HELP (command bytes: {:X?})",
                    cmd
                )),
            },

            // If no command was specified, do nothing
            None => Ok(Cmd::None),
        }
    }

    /// Invoke the command, and return the result.
    ///
    /// pixel_set_count is a mutable reference to the amount of pixels
    /// that have been set, and will be incremented automatically when
    /// if a pixel is updated successfully.
    pub fn invoke<'a>(
        self,
        pixmap: &'a Pixmap,
        pixel_set_count: &mut usize,
<<<<<<< HEAD
        opts: &ServerOptions,
=======
        codec_opts: &CodecOptions,
>>>>>>> 98d8c66e
    ) -> CmdResult {
        // Match the command, invoke the proper action
        match self {
            // Set the pixel on the pixel map
            Cmd::SetPixel(x, y, color) => {
                // Set the pixel
                if let Err(err) = pixmap.set_pixel(x, y, color) {
                    return err.into();
                } else {
                    *pixel_set_count += 1;
                }
            }

            // Get a pixel color from the pixel map
            Cmd::GetPixel(x, y) => {
                // Get the hexadecimal color value of a pixel
                let color = match pixmap.pixel(x, y) {
                    Err(err) => return err.into(),
                    Ok(color) => color.hex(),
                };

                // Send the response
                return CmdResult::Response(format!("PX {} {} {}", x, y, color));
            }

            // Get the size of the screen
            Cmd::Size => {
                // Get the size
                let (x, y) = pixmap.dimensions();

                // Send the response
                return CmdResult::Response(format!("SIZE {} {}", x, y));
            }

            // Show help
<<<<<<< HEAD
            Cmd::Help => return CmdResult::Response(Self::help_list(opts)),
=======
            Cmd::Help => return CmdResult::Response(Self::help_list(codec_opts)),
>>>>>>> 98d8c66e

            // Quit the connection
            Cmd::Quit => return CmdResult::Quit,

            // Do nothing
            Cmd::None => {}
        }

        // Everything went right
        CmdResult::Ok
    }

    /// Get a list of command help, to respond to a client.
<<<<<<< HEAD
    pub fn help_list(opts: &ServerOptions) -> String {
=======
    pub fn help_list(opts: &CodecOptions) -> String {
>>>>>>> 98d8c66e
        let mut help = format!(
            "\
            HELP {} v{}\r\n\
            HELP Commands:\r\n\
            HELP - PX <x> <y> <RRGGBB[AA]>\r\n\
            HELP - PX <x> <y>   >>  PX <x> <y> <RRGGBB>\r\n\
            HELP - SIZE         >>  SIZE <width> <height>\r\n\
            HELP - HELP         >>  HELP ...\
<<<<<<< HEAD
        ",
=======
            ",
>>>>>>> 98d8c66e
            env!("CARGO_PKG_NAME"),
            env!("CARGO_PKG_VERSION")
        );

<<<<<<< HEAD
        if opts.binary_command_support {
=======
        if opts.allow_binary_cmd {
>>>>>>> 98d8c66e
            help.push_str(
                "\r\nHELP - PBxyrgba     >> (NO newline, x, y = 2 byte LE u16, r, g, b, a = u8)",
            );
        }

<<<<<<< HEAD
        if opts.compression_support {
            help.push_str("\r\nHELP - COMPRESS     >> Enable ecompression. After transmitting COMPRESS\\r\\n, the server will attempt to decode\
            all incoming data as ZSTD frames. Data sent towards the client is not compressed.")
        }

        help.push_str("\r\nHELP - QUIT");
=======
        help.push_str("            \r\nHELP - QUIT         >> (Disconnect)\r\n");
>>>>>>> 98d8c66e

        help
    }
}

/// A result, returned when invoking a command.
///
/// This result defines the status of the command that was invoked.
/// Some response might need to be send to the client,
/// or an error might have occurred.
#[derive(PartialEq)]
pub enum CmdResult {
    /// The command has been invoked successfully.
    Ok,

    /// The command has been invoked successfully, and the following response
    /// should be send to the client.
    Response(String),

    /// The following error occurred while invoking a command, based on the
    /// clients input.
    ClientErr(String),

    /// The connection should be closed.
    Quit,
}

impl From<PixmapErr<'_>> for CmdResult {
    fn from(err: PixmapErr) -> Self {
        match err {
            PixmapErr::OutOfBound(msg) => CmdResult::ClientErr(msg.into()),
        }
    }
}<|MERGE_RESOLUTION|>--- conflicted
+++ resolved
@@ -2,11 +2,7 @@
 use bytes::Bytes;
 use pixelpwnr_render::{Color, Pixmap, PixmapErr};
 
-<<<<<<< HEAD
-use crate::arg_handler::ServerOptions;
-=======
 use crate::codec::CodecOptions;
->>>>>>> 98d8c66e
 
 /// A set of pixel commands a client might send.
 ///
@@ -101,11 +97,7 @@
         self,
         pixmap: &'a Pixmap,
         pixel_set_count: &mut usize,
-<<<<<<< HEAD
-        opts: &ServerOptions,
-=======
         codec_opts: &CodecOptions,
->>>>>>> 98d8c66e
     ) -> CmdResult {
         // Match the command, invoke the proper action
         match self {
@@ -141,11 +133,7 @@
             }
 
             // Show help
-<<<<<<< HEAD
-            Cmd::Help => return CmdResult::Response(Self::help_list(opts)),
-=======
             Cmd::Help => return CmdResult::Response(Self::help_list(codec_opts)),
->>>>>>> 98d8c66e
 
             // Quit the connection
             Cmd::Quit => return CmdResult::Quit,
@@ -159,11 +147,7 @@
     }
 
     /// Get a list of command help, to respond to a client.
-<<<<<<< HEAD
-    pub fn help_list(opts: &ServerOptions) -> String {
-=======
     pub fn help_list(opts: &CodecOptions) -> String {
->>>>>>> 98d8c66e
         let mut help = format!(
             "\
             HELP {} v{}\r\n\
@@ -172,35 +156,23 @@
             HELP - PX <x> <y>   >>  PX <x> <y> <RRGGBB>\r\n\
             HELP - SIZE         >>  SIZE <width> <height>\r\n\
             HELP - HELP         >>  HELP ...\
-<<<<<<< HEAD
-        ",
-=======
             ",
->>>>>>> 98d8c66e
             env!("CARGO_PKG_NAME"),
             env!("CARGO_PKG_VERSION")
         );
 
-<<<<<<< HEAD
-        if opts.binary_command_support {
-=======
         if opts.allow_binary_cmd {
->>>>>>> 98d8c66e
             help.push_str(
                 "\r\nHELP - PBxyrgba     >> (NO newline, x, y = 2 byte LE u16, r, g, b, a = u8)",
             );
         }
 
-<<<<<<< HEAD
-        if opts.compression_support {
+        if opts.allow_compression {
             help.push_str("\r\nHELP - COMPRESS     >> Enable ecompression. After transmitting COMPRESS\\r\\n, the server will attempt to decode\
             all incoming data as ZSTD frames. Data sent towards the client is not compressed.")
         }
 
-        help.push_str("\r\nHELP - QUIT");
-=======
         help.push_str("            \r\nHELP - QUIT         >> (Disconnect)\r\n");
->>>>>>> 98d8c66e
 
         help
     }
